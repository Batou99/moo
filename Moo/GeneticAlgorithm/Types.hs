--- conflicted
+++ resolved
@@ -81,21 +81,15 @@
     ObjectiveFunction ([Genome a1] -> [Objective]) a2 where
         evalObjective f gs = zip gs (f gs)
 
-<<<<<<< HEAD
 -- | Evaluate fitness (cost) of all genomes, possibly changing their
 -- order.
 instance (a1 ~ a2) =>
     ObjectiveFunction ([Genome a1] -> [(Genome a1, Objective)]) a2 where
         evalObjective f gs = f gs
 
-
--- | A selection operator is responsible for selection.
-type SelectionOp a = Population a -> Rand [Genome a]
-=======
 -- | A selection operator selects a subset (probably with repetition)
 -- of genomes for reproduction via crossover and mutation.
 type SelectionOp a = Population a -> Rand (Population a)
->>>>>>> 001a001f
 
 -- | A crossover operator takes some /parent/ genomes and returns some
 -- /children/ along with the remaining parents. Many crossover
